--- conflicted
+++ resolved
@@ -42,15 +42,8 @@
 }
 
 AnalyzeRAPPOR <- function(params, counts, map, correction, alpha,
-<<<<<<< HEAD
-                          cv_step = 1, experiment_name = "", map_name = "",
-                          config_name = "", date = NULL, date_num = NULL,
-                          ...) {
-
-=======
                           experiment_name = "", map_name = "", config_name = "",
                           date = NULL, date_num = NULL, ...) {
->>>>>>> 10da991b
   val <- ValidateInput(params, counts, map)
   if (val != "valid") {
     cat(val, "\n")
