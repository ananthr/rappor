#!/bin/bash
#
# Build automation.
#
# Usage:
#   ./build.sh <function name>
#
# Important targets are:
#   doc: build docs with Markdown
#   fastrand: build Python extension module to speed up the client simulation

set -o nounset
set -o pipefail
set -o errexit

log() {
  echo 1>&2 "$@"
}

die() {
  log "FATAL: $@"
  exit 1
}

run-markdown() {
  which markdown >/dev/null || die "Markdown not installed"

  # Markdown is output unstyled; make it a little more readable.
  cat <<EOF
  <!DOCTYPE html>
  <html>
    <head>
      <meta charset="UTF-8">
      <style type="text/css">
        code { color: green; }
        pre { margin-left: 3em; }
      </style>
      <!-- INSERT LATCH JS -->
    </head>
    <body style="margin: 0 auto; width: 40em; text-align: left;">
      <!-- INSERT LATCH HTML -->
EOF

  markdown "$@"

  cat <<EOF
    </body>
  </html>
EOF
}

run-dot() {
  local in=$1
  local out=$2

  local msg="dot not found (perhaps 'sudo apt-get install graphviz')"
  which dot >/dev/null || die "$msg"

  log "Running dot"
  # width, height
  dot \
    -Tpng -Gsize='2,4!' -Gdpi=300 \
    -o $out $in
}

# Scan for TODOs.  Does this belong somewhere else?
todo() {
  find . -name \*.py -o -name \*.R -o -name \*.sh -o -name \*.md \
    | xargs --verbose -- grep -w TODO
}

#
# Targets: build "doc" or "fastrand"
#

# Build dependencies: markdown tool.
doc() {
  mkdir -p _tmp _tmp/doc

  # For now, just one file.
  # TODO: generated docs
  run-markdown <README.md >_tmp/README.html
<<<<<<< HEAD
  run-markdown <doc/data-flow.md >_tmp/doc/data-flow.html

  run-dot doc/data-flow.dot _tmp/doc/data-flow.png
=======
  run-markdown <doc/tutorial.md >_tmp/doc/tutorial.html
  run-markdown <doc/randomness.md >_tmp/doc/randomness.html
>>>>>>> 6e52616d

  log 'Wrote docs to _tmp'
}

# Build dependencies: Python development headers.  Most systems should have
# this.  On Ubuntu/Debian, the 'python-dev' package contains headers.
fastrand() {
  pushd client/python >/dev/null
  python setup.py build
  # So we can 'import _fastrand' without installing
  ln -s --force build/*/_fastrand.so .
  ./fastrand_test.py

  log 'fastrand built and tests PASSED'
  popd >/dev/null
}

"$@"<|MERGE_RESOLUTION|>--- conflicted
+++ resolved
@@ -80,14 +80,10 @@
   # For now, just one file.
   # TODO: generated docs
   run-markdown <README.md >_tmp/README.html
-<<<<<<< HEAD
+  run-markdown <doc/randomness.md >_tmp/doc/randomness.html
+
   run-markdown <doc/data-flow.md >_tmp/doc/data-flow.html
-
   run-dot doc/data-flow.dot _tmp/doc/data-flow.png
-=======
-  run-markdown <doc/tutorial.md >_tmp/doc/tutorial.html
-  run-markdown <doc/randomness.md >_tmp/doc/randomness.html
->>>>>>> 6e52616d
 
   log 'Wrote docs to _tmp'
 }
